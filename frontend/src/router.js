// import { createRouter, createWebHistory } from 'vue-router'
// import Report from './views/Report.vue'
// import Booking from './views/Booking.vue'


// const routes = [
//     {
//         path: '/report',
//         name:'Report',
//         component: Report
//     },
//     {
//         path: '/booking',
//         name:'Booking',
//         component: Booking
//     },

// ]


// const router = createRouter({
//     history: createWebHistory(),
//     routes
// })

// THIS IS TO REDIRECT PATIENT/NURSE TO THEIR RESPECTIVE PAGES!!!!!

import { createRouter, createWebHistory } from 'vue-router'
import Report from './views/Report.vue'
<<<<<<< HEAD
import BookingCreator from './views/BookingCreator.vue'
import BookingManager from "./views/BookingManager.vue";


const routes = [
    // Example of a route. Add meta: { requiresAuth: true } to require authentication, else don't need to add.
    // {
    //     path: '/profile/:userId',
    //     name: 'ProfileView',
    //     component: ProfileView,
    //     meta: { requiresAuth: true }
    // }, 
    {
        path: '/report',
        name:'Report',
        component: Report
    },
    {
        path: '/bookingcreator',
        name:'Booking Creator',
        component: BookingCreator
    },
    {
        path: '/bookingmanager',
        name:'Booking Manager',
        component: BookingManager
    },

=======
import Booking from './views/Booking.vue'
import Login from './views/Login.vue'

const routes = [
  {
    path: '/',
    name: 'Login',
    component: Login
  },
  {
    path: '/report',
    name: 'Report',
    component: Report,
    meta: { requiresAuth: true, requiresNurse: true }
  },
  {
    path: '/booking',
    name: 'Booking',
    component: Booking,
    meta: { requiresAuth: true, requiresPatient: true }
  }
>>>>>>> 739ba586
]

const router = createRouter({
  history: createWebHistory(),
  routes
})

// Add navigation guard
router.beforeEach((to, from, next) => {
  const isAuthenticated = localStorage.getItem('userId') !== null
  const userRole = localStorage.getItem('userRole')
  
  if (to.matched.some(record => record.meta.requiresAuth)) {
    if (!isAuthenticated) {
      next('/')
    } else if (to.meta.requiresNurse && userRole !== 'nurse') {
      next('/booking') // or show error
    } else if (to.meta.requiresPatient && userRole !== 'patient') {
      next('/report') // or show error
    } else {
      next()
    }
  } else {
    next()
  }
})

export default router<|MERGE_RESOLUTION|>--- conflicted
+++ resolved
@@ -27,36 +27,6 @@
 
 import { createRouter, createWebHistory } from 'vue-router'
 import Report from './views/Report.vue'
-<<<<<<< HEAD
-import BookingCreator from './views/BookingCreator.vue'
-import BookingManager from "./views/BookingManager.vue";
-
-
-const routes = [
-    // Example of a route. Add meta: { requiresAuth: true } to require authentication, else don't need to add.
-    // {
-    //     path: '/profile/:userId',
-    //     name: 'ProfileView',
-    //     component: ProfileView,
-    //     meta: { requiresAuth: true }
-    // }, 
-    {
-        path: '/report',
-        name:'Report',
-        component: Report
-    },
-    {
-        path: '/bookingcreator',
-        name:'Booking Creator',
-        component: BookingCreator
-    },
-    {
-        path: '/bookingmanager',
-        name:'Booking Manager',
-        component: BookingManager
-    },
-
-=======
 import Booking from './views/Booking.vue'
 import Login from './views/Login.vue'
 
@@ -78,7 +48,6 @@
     component: Booking,
     meta: { requiresAuth: true, requiresPatient: true }
   }
->>>>>>> 739ba586
 ]
 
 const router = createRouter({
